--- conflicted
+++ resolved
@@ -265,44 +265,12 @@
 		describeBackupResourceListInSF(ctx, kbClient, backupStatusInfo, backup, insecureSkipTLSVerify, caCertPath)
 	}
 
-<<<<<<< HEAD
 	describeBackupVolumesInSF(ctx, kbClient, backup, details, insecureSkipTLSVerify, caCertPath, podVolumeBackups, backupStatusInfo)
-=======
-	// In consideration of decoding structured output conveniently, the three separate fields were created here
-	// the field of "veleroNativeSnapshots" displays the brief snapshots info
-	// the field of "errorGettingSnapshots" displays the error message if it fails to get snapshot info
-	// the field of "veleroNativeSnapshotsDetail" displays the detailed snapshots info
-	if status.VolumeSnapshotsAttempted > 0 {
-		if !details {
-			backupStatusInfo["veleroNativeSnapshots"] = fmt.Sprintf("%d of %d snapshots completed successfully", status.VolumeSnapshotsCompleted, status.VolumeSnapshotsAttempted)
-			return
-		}
-
-		buf := new(bytes.Buffer)
-		if err := downloadrequest.Stream(ctx, kbClient, backup.Namespace, backup.Name, velerov1api.DownloadTargetKindBackupVolumeSnapshots, buf, downloadRequestTimeout, insecureSkipTLSVerify, caCertPath); err != nil {
-			backupStatusInfo["errorGettingSnapshots"] = fmt.Sprintf("<error getting snapshot info: %v>", err)
-			return
-		}
-
-		var snapshots []*volume.Snapshot
-		if err := json.NewDecoder(buf).Decode(&snapshots); err != nil {
-			backupStatusInfo["errorGettingSnapshots"] = fmt.Sprintf("<error reading snapshot info: %v>", err)
-			return
-		}
-
-		snapshotDetails := make(map[string]interface{})
-		for _, snap := range snapshots {
-			describeSnapshotInSF(snap.Spec.PersistentVolumeName, snap.Status.ProviderSnapshotID, snap.Spec.VolumeType, snap.Spec.VolumeAZ, snap.Spec.VolumeIOPS, snapshotDetails)
-		}
-		backupStatusInfo["veleroNativeSnapshotsDetail"] = snapshotDetails
-		return
-	}
 
 	if status.HookStatus != nil {
 		backupStatusInfo["hooksAttempted"] = status.HookStatus.HooksAttempted
 		backupStatusInfo["hooksFailed"] = status.HookStatus.HooksFailed
 	}
->>>>>>> 4d21e29d
 }
 
 func describeBackupResourceListInSF(ctx context.Context, kbClient kbclient.Client, backupStatusInfo map[string]interface{}, backup *velerov1api.Backup, insecureSkipTLSVerify bool, caCertPath string) {
