/*
Copyright 2020 the Velero contributors.

Licensed under the Apache License, Version 2.0 (the "License");
you may not use this file except in compliance with the License.
You may obtain a copy of the License at

    http://www.apache.org/licenses/LICENSE-2.0

Unless required by applicable law or agreed to in writing, software
distributed under the License is distributed on an "AS IS" BASIS,
WITHOUT WARRANTIES OR CONDITIONS OF ANY KIND, either express or implied.
See the License for the specific language governing permissions and
limitations under the License.
*/

package restore

import (
	"context"
	"fmt"
	"sort"
	"time"

	"github.com/pkg/errors"
	"github.com/spf13/cobra"
	"github.com/spf13/pflag"
	corev1 "k8s.io/api/core/v1"
	metav1 "k8s.io/apimachinery/pkg/apis/meta/v1"
	"k8s.io/apimachinery/pkg/labels"
	"k8s.io/client-go/tools/cache"
	kbclient "sigs.k8s.io/controller-runtime/pkg/client"

	"github.com/vmware-tanzu/velero/internal/resourcemodifiers"
	api "github.com/vmware-tanzu/velero/pkg/apis/velero/v1"
	"github.com/vmware-tanzu/velero/pkg/client"
	"github.com/vmware-tanzu/velero/pkg/cmd"
	"github.com/vmware-tanzu/velero/pkg/cmd/util/flag"
	"github.com/vmware-tanzu/velero/pkg/cmd/util/output"
	"github.com/vmware-tanzu/velero/pkg/util/boolptr"
	"github.com/vmware-tanzu/velero/pkg/util/kube"
)

func NewCreateCommand(f client.Factory, use string) *cobra.Command {
	o := NewCreateOptions()

	c := &cobra.Command{
		Use:   use + " [RESTORE_NAME] [--from-backup BACKUP_NAME | --from-schedule SCHEDULE_NAME]",
		Short: "Create a restore",
		Example: `  # Create a restore named "restore-1" from backup "backup-1".
  velero restore create restore-1 --from-backup backup-1

  # Create a restore with a default name ("backup-1-<timestamp>") from backup "backup-1".
  velero restore create --from-backup backup-1
 
  # Create a restore from the latest successful backup triggered by schedule "schedule-1".
  velero restore create --from-schedule schedule-1

  # Create a restore from the latest successful OR partially-failed backup triggered by schedule "schedule-1".
  velero restore create --from-schedule schedule-1 --allow-partially-failed

  # Create a restore for only persistentvolumeclaims and persistentvolumes within a backup.
  velero restore create --from-backup backup-2 --include-resources persistentvolumeclaims,persistentvolumes`,
		Args: cobra.MaximumNArgs(1),
		Run: func(c *cobra.Command, args []string) {
			cmd.CheckError(o.Complete(args, f))
			cmd.CheckError(o.Validate(c, args, f))
			cmd.CheckError(o.Run(c, f))
		},
	}

	o.BindFlags(c.Flags())
	output.BindFlags(c.Flags())
	output.ClearOutputFlagDefault(c)

	return c
}

type CreateOptions struct {
<<<<<<< HEAD
	BackupName                string
	ScheduleName              string
	RestoreName               string
	RestoreVolumes            flag.OptionalBool
	PreserveNodePorts         flag.OptionalBool
	Labels                    flag.Map
	IncludeNamespaces         flag.StringArray
	ExcludeNamespaces         flag.StringArray
	ExistingResourcePolicy    string
	IncludeResources          flag.StringArray
	ExcludeResources          flag.StringArray
	StatusIncludeResources    flag.StringArray
	StatusExcludeResources    flag.StringArray
	NamespaceMappings         flag.Map
	Selector                  flag.LabelSelector
	IncludeClusterResources   flag.OptionalBool
	Wait                      bool
	AllowPartiallyFailed      flag.OptionalBool
	ItemOperationTimeout      time.Duration
	ResourceModifierConfigMap string

	client veleroclient.Interface
=======
	BackupName              string
	ScheduleName            string
	RestoreName             string
	RestoreVolumes          flag.OptionalBool
	PreserveNodePorts       flag.OptionalBool
	Labels                  flag.Map
	IncludeNamespaces       flag.StringArray
	ExcludeNamespaces       flag.StringArray
	ExistingResourcePolicy  string
	IncludeResources        flag.StringArray
	ExcludeResources        flag.StringArray
	StatusIncludeResources  flag.StringArray
	StatusExcludeResources  flag.StringArray
	NamespaceMappings       flag.Map
	Selector                flag.LabelSelector
	IncludeClusterResources flag.OptionalBool
	Wait                    bool
	AllowPartiallyFailed    flag.OptionalBool
	ItemOperationTimeout    time.Duration
	client                  kbclient.WithWatch
>>>>>>> c4286d7b
}

func NewCreateOptions() *CreateOptions {
	return &CreateOptions{
		Labels:                  flag.NewMap(),
		IncludeNamespaces:       flag.NewStringArray("*"),
		NamespaceMappings:       flag.NewMap().WithEntryDelimiter(',').WithKeyValueDelimiter(':'),
		RestoreVolumes:          flag.NewOptionalBool(nil),
		PreserveNodePorts:       flag.NewOptionalBool(nil),
		IncludeClusterResources: flag.NewOptionalBool(nil),
	}
}

func (o *CreateOptions) BindFlags(flags *pflag.FlagSet) {
	flags.StringVar(&o.BackupName, "from-backup", "", "Backup to restore from")
	flags.StringVar(&o.ScheduleName, "from-schedule", "", "Schedule to restore from")
	flags.Var(&o.IncludeNamespaces, "include-namespaces", "Namespaces to include in the restore (use '*' for all namespaces)")
	flags.Var(&o.ExcludeNamespaces, "exclude-namespaces", "Namespaces to exclude from the restore.")
	flags.Var(&o.NamespaceMappings, "namespace-mappings", "Namespace mappings from name in the backup to desired restored name in the form src1:dst1,src2:dst2,...")
	flags.Var(&o.Labels, "labels", "Labels to apply to the restore.")
	flags.Var(&o.IncludeResources, "include-resources", "Resources to include in the restore, formatted as resource.group, such as storageclasses.storage.k8s.io (use '*' for all resources).")
	flags.Var(&o.ExcludeResources, "exclude-resources", "Resources to exclude from the restore, formatted as resource.group, such as storageclasses.storage.k8s.io.")
	flags.StringVar(&o.ExistingResourcePolicy, "existing-resource-policy", "", "Restore Policy to be used during the restore workflow, can be - none or update")
	flags.Var(&o.StatusIncludeResources, "status-include-resources", "Resources to include in the restore status, formatted as resource.group, such as storageclasses.storage.k8s.io.")
	flags.Var(&o.StatusExcludeResources, "status-exclude-resources", "Resources to exclude from the restore status, formatted as resource.group, such as storageclasses.storage.k8s.io.")
	flags.VarP(&o.Selector, "selector", "l", "Only restore resources matching this label selector.")
	flags.DurationVar(&o.ItemOperationTimeout, "item-operation-timeout", o.ItemOperationTimeout, "How long to wait for async plugin operations before timeout.")
	f := flags.VarPF(&o.RestoreVolumes, "restore-volumes", "", "Whether to restore volumes from snapshots.")
	// this allows the user to just specify "--restore-volumes" as shorthand for "--restore-volumes=true"
	// like a normal bool flag
	f.NoOptDefVal = cmd.TRUE

	f = flags.VarPF(&o.PreserveNodePorts, "preserve-nodeports", "", "Whether to preserve nodeports of Services when restoring.")
	// this allows the user to just specify "--preserve-nodeports" as shorthand for "--preserve-nodeports=true"
	// like a normal bool flag
	f.NoOptDefVal = cmd.TRUE

	f = flags.VarPF(&o.IncludeClusterResources, "include-cluster-resources", "", "Include cluster-scoped resources in the restore.")
	f.NoOptDefVal = cmd.TRUE

	f = flags.VarPF(&o.AllowPartiallyFailed, "allow-partially-failed", "", "If using --from-schedule, whether to consider PartiallyFailed backups when looking for the most recent one. This flag has no effect if not using --from-schedule.")
	f.NoOptDefVal = cmd.TRUE

	flags.BoolVarP(&o.Wait, "wait", "w", o.Wait, "Wait for the operation to complete.")

	flags.StringVar(&o.ResourceModifierConfigMap, "resource-modifier-configmap", "", "Reference to the resource modifier configmap that restore will use")
}

func (o *CreateOptions) Complete(args []string, f client.Factory) error {
	if len(args) == 1 {
		o.RestoreName = args[0]
	} else {
		sourceName := o.BackupName
		if o.ScheduleName != "" {
			sourceName = o.ScheduleName
		}

		o.RestoreName = fmt.Sprintf("%s-%s", sourceName, time.Now().Format("20060102150405"))
	}

	client, err := f.KubebuilderWatchClient()
	if err != nil {
		return err
	}
	o.client = client

	return nil
}

func (o *CreateOptions) Validate(c *cobra.Command, args []string, f client.Factory) error {
	if o.BackupName != "" && o.ScheduleName != "" {
		return errors.New("either a backup or schedule must be specified, but not both")
	}

	if o.BackupName == "" && o.ScheduleName == "" {
		return errors.New("either a backup or schedule must be specified, but not both")
	}

	if err := output.ValidateFlags(c); err != nil {
		return err
	}

	if o.client == nil {
		// This should never happen
		return errors.New("Velero client is not set; unable to proceed")
	}

	if len(o.ExistingResourcePolicy) > 0 && !isResourcePolicyValid(o.ExistingResourcePolicy) {
		return errors.New("existing-resource-policy has invalid value, it accepts only none, update as value")
	}

	switch {
	case o.BackupName != "":
		backup := new(api.Backup)
		if err := o.client.Get(context.TODO(), kbclient.ObjectKey{Namespace: f.Namespace(), Name: o.BackupName}, backup); err != nil {
			return err
		}
	case o.ScheduleName != "":
		backupList := new(api.BackupList)
		err := o.client.List(context.TODO(), backupList, &kbclient.ListOptions{
			LabelSelector: labels.SelectorFromSet(map[string]string{api.ScheduleNameLabel: o.ScheduleName}),
			Namespace:     f.Namespace(),
		})
		if err != nil {
			return err
		}
		if len(backupList.Items) == 0 {
			return errors.Errorf("No backups found for the schedule %s", o.ScheduleName)
		}
	}

	return nil
}

// mostRecentBackup returns the backup with the most recent start timestamp that has a phase that's
// in the provided list of allowed phases.
func mostRecentBackup(backups []api.Backup, allowedPhases ...api.BackupPhase) *api.Backup {
	// sort the backups in descending order of start time (i.e. most recent to least recent)
	sort.Slice(backups, func(i, j int) bool {
		// Use .After() because we want descending sort.

		var iStartTime, jStartTime time.Time
		if backups[i].Status.StartTimestamp != nil {
			iStartTime = backups[i].Status.StartTimestamp.Time
		}
		if backups[j].Status.StartTimestamp != nil {
			jStartTime = backups[j].Status.StartTimestamp.Time
		}
		return iStartTime.After(jStartTime)
	})

	// create a map of the allowed phases for easy lookup below
	phases := map[api.BackupPhase]struct{}{}
	for _, phase := range allowedPhases {
		phases[phase] = struct{}{}
	}

	var res *api.Backup
	for i, backup := range backups {
		// if the backup's phase is one of the allowable ones, record
		// the backup and break the loop so we can return it
		if _, ok := phases[backup.Status.Phase]; ok {
			res = &backups[i]
			break
		}
	}

	return res
}

func (o *CreateOptions) Run(c *cobra.Command, f client.Factory) error {
	if o.client == nil {
		// This should never happen
		return errors.New("Velero client is not set; unable to proceed")
	}

	// if --allow-partially-failed was specified, look up the most recent Completed or
	// PartiallyFailed backup for the provided schedule, and use that specific backup
	// to restore from.
	if o.ScheduleName != "" && boolptr.IsSetToTrue(o.AllowPartiallyFailed.Value) {
		backupList := new(api.BackupList)
		err := o.client.List(context.TODO(), backupList, &kbclient.ListOptions{
			LabelSelector: labels.SelectorFromSet(map[string]string{api.ScheduleNameLabel: o.ScheduleName}),
			Namespace:     f.Namespace(),
		})
		if err != nil {
			return err
		}

		// if we find a Completed or PartiallyFailed backup for the schedule, restore specifically from that backup. If we don't
		// find one, proceed as-is -- the Velero server will handle validation.
		if backup := mostRecentBackup(backupList.Items, api.BackupPhaseCompleted, api.BackupPhasePartiallyFailed); backup != nil {
			// TODO(sk): this is kind of a hack -- we should revisit this and probably
			// move this logic to the server side or otherwise solve this problem.
			o.BackupName = backup.Name
			o.ScheduleName = ""
		}
	}

	var resModifiers *corev1.TypedLocalObjectReference = nil

	if o.ResourceModifierConfigMap != "" {
		resModifiers = &corev1.TypedLocalObjectReference{
			Kind: resourcemodifiers.ConfigmapRefType,
			Name: o.ResourceModifierConfigMap,
		}
	}

	restore := &api.Restore{
		ObjectMeta: metav1.ObjectMeta{
			Namespace: f.Namespace(),
			Name:      o.RestoreName,
			Labels:    o.Labels.Data(),
		},
		Spec: api.RestoreSpec{
			BackupName:              o.BackupName,
			ScheduleName:            o.ScheduleName,
			IncludedNamespaces:      o.IncludeNamespaces,
			ExcludedNamespaces:      o.ExcludeNamespaces,
			IncludedResources:       o.IncludeResources,
			ExcludedResources:       o.ExcludeResources,
			ExistingResourcePolicy:  api.PolicyType(o.ExistingResourcePolicy),
			NamespaceMapping:        o.NamespaceMappings.Data(),
			LabelSelector:           o.Selector.LabelSelector,
			RestorePVs:              o.RestoreVolumes.Value,
			PreserveNodePorts:       o.PreserveNodePorts.Value,
			IncludeClusterResources: o.IncludeClusterResources.Value,
			ResourceModifier:        resModifiers,
			ItemOperationTimeout: metav1.Duration{
				Duration: o.ItemOperationTimeout,
			},
		},
	}

	if len([]string(o.StatusIncludeResources)) > 0 {
		restore.Spec.RestoreStatus = &api.RestoreStatusSpec{
			IncludedResources: o.StatusIncludeResources,
			ExcludedResources: o.StatusExcludeResources,
		}
	}

	if printed, err := output.PrintWithFormat(c, restore); printed || err != nil {
		return err
	}

	var updates chan *api.Restore
	if o.Wait {
		stop := make(chan struct{})
		defer close(stop)

		updates = make(chan *api.Restore)

		lw := kube.InternalLW{
			Client:     o.client,
			Namespace:  f.Namespace(),
			ObjectList: new(api.RestoreList),
		}
		restoreInformer := cache.NewSharedInformer(&lw, &api.Restore{}, time.Second)

		restoreInformer.AddEventHandler(
			cache.FilteringResourceEventHandler{
				FilterFunc: func(obj interface{}) bool {
					restore, ok := obj.(*api.Restore)
					if !ok {
						return false
					}
					return restore.Name == o.RestoreName
				},
				Handler: cache.ResourceEventHandlerFuncs{
					UpdateFunc: func(_, obj interface{}) {
						restore, ok := obj.(*api.Restore)
						if !ok {
							return
						}
						updates <- restore
					},
					DeleteFunc: func(obj interface{}) {
						restore, ok := obj.(*api.Restore)
						if !ok {
							return
						}
						updates <- restore
					},
				},
			},
		)
		go restoreInformer.Run(stop)
	}

	err := o.client.Create(context.TODO(), restore, &kbclient.CreateOptions{})
	if err != nil {
		return err
	}

	fmt.Printf("Restore request %q submitted successfully.\n", restore.Name)
	if o.Wait {
		fmt.Println("Waiting for restore to complete. You may safely press ctrl-c to stop waiting - your restore will continue in the background.")
		ticker := time.NewTicker(time.Second)
		defer ticker.Stop()

		for {
			select {
			case <-ticker.C:
				fmt.Print(".")
			case restore, ok := <-updates:
				if !ok {
					fmt.Println("\nError waiting: unable to watch restores.")
					return nil
				}

				if restore.Status.Phase == api.RestorePhaseFailedValidation || restore.Status.Phase == api.RestorePhaseCompleted ||
					restore.Status.Phase == api.RestorePhasePartiallyFailed || restore.Status.Phase == api.RestorePhaseFailed {
					fmt.Printf("\nRestore completed with status: %s. You may check for more information using the commands `velero restore describe %s` and `velero restore logs %s`.\n", restore.Status.Phase, restore.Name, restore.Name)
					return nil
				}
			}
		}
	}

	// Not waiting

	fmt.Printf("Run `velero restore describe %s` or `velero restore logs %s` for more details.\n", restore.Name, restore.Name)

	return nil
}

func isResourcePolicyValid(resourcePolicy string) bool {
	if resourcePolicy == string(api.PolicyTypeNone) || resourcePolicy == string(api.PolicyTypeUpdate) {
		return true
	}
	return false
}<|MERGE_RESOLUTION|>--- conflicted
+++ resolved
@@ -77,7 +77,6 @@
 }
 
 type CreateOptions struct {
-<<<<<<< HEAD
 	BackupName                string
 	ScheduleName              string
 	RestoreName               string
@@ -98,30 +97,7 @@
 	AllowPartiallyFailed      flag.OptionalBool
 	ItemOperationTimeout      time.Duration
 	ResourceModifierConfigMap string
-
-	client veleroclient.Interface
-=======
-	BackupName              string
-	ScheduleName            string
-	RestoreName             string
-	RestoreVolumes          flag.OptionalBool
-	PreserveNodePorts       flag.OptionalBool
-	Labels                  flag.Map
-	IncludeNamespaces       flag.StringArray
-	ExcludeNamespaces       flag.StringArray
-	ExistingResourcePolicy  string
-	IncludeResources        flag.StringArray
-	ExcludeResources        flag.StringArray
-	StatusIncludeResources  flag.StringArray
-	StatusExcludeResources  flag.StringArray
-	NamespaceMappings       flag.Map
-	Selector                flag.LabelSelector
-	IncludeClusterResources flag.OptionalBool
-	Wait                    bool
-	AllowPartiallyFailed    flag.OptionalBool
-	ItemOperationTimeout    time.Duration
-	client                  kbclient.WithWatch
->>>>>>> c4286d7b
+	client                    kbclient.WithWatch
 }
 
 func NewCreateOptions() *CreateOptions {
