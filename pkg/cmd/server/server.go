--- conflicted
+++ resolved
@@ -723,7 +723,6 @@
 		controller.Restore:    restoreControllerRunInfo,
 	}
 	// Note: all runtime type controllers that can be disabled are grouped separately, below:
-<<<<<<< HEAD
 	enabledRuntimeControllers := map[string]struct{}{
 		controller.ServerStatusRequest: {},
 		controller.DownloadRequest:     {},
@@ -731,12 +730,6 @@
 		controller.ResticRepo:          {},
 		controller.BackupDeletion:      {},
 	}
-=======
-	enabledRuntimeControllers := make(map[string]struct{})
-	enabledRuntimeControllers[controller.ServerStatusRequest] = struct{}{}
-	enabledRuntimeControllers[controller.DownloadRequest] = struct{}{}
-	enabledRuntimeControllers[controller.GarbageCollection] = struct{}{}
->>>>>>> d8cae1e9
 
 	if s.config.restoreOnly {
 		s.logger.Info("Restore only mode - not starting the backup, schedule, delete-backup, or GC controllers")
