--- conflicted
+++ resolved
@@ -493,7 +493,6 @@
 	return nil
 }
 
-<<<<<<< HEAD
 /*
 High priorities:
   - Custom Resource Definitions come before Custom Resource so that they can be
@@ -523,38 +522,6 @@
     Both Clusters and ClusterResourceSets need to come before ClusterResourceSetBinding in order to properly restore workload clusters.
     See https://github.com/kubernetes-sigs/cluster-api/issues/4105
 */
-=======
-// High priorities:
-//   - Custom Resource Definitions come before Custom Resource so that they can be
-//     restored with their corresponding CRD.
-//   - Namespaces go second because all namespaced resources depend on them.
-//   - Storage Classes are needed to create PVs and PVCs correctly.
-//   - VolumeSnapshotClasses  are needed to provision volumes using volumesnapshots
-//   - VolumeSnapshotContents are needed as they contain the handle to the volume snapshot in the
-//     storage provider
-//   - VolumeSnapshots are needed to create PVCs using the VolumeSnapshot as their data source.
-//   - PVs go before PVCs because PVCs depend on them.
-//   - PVCs go before pods or controllers so they can be mounted as volumes.
-//   - Service accounts go before secrets so service account token secrets can be filled automatically.
-//   - Secrets and config maps go before pods or controllers so they can be mounted
-//     as volumes.
-//   - Limit ranges go before pods or controllers so pods can use them.
-//   - Pods go before controllers so they can be explicitly restored and potentially
-//     have pod volume restores run before controllers adopt the pods.
-//   - Replica sets go before deployments/other controllers so they can be explicitly
-//     restored and be adopted by controllers.
-//   - CAPI ClusterClasses go before Clusters.
-//   - Services go before Clusters so they can be adopted by AKO-operator and no new Services will be created
-//     for the same clusters
-
-//
-// Low priorities:
-//   - Tanzu ClusterBootstraps go last as it can reference any other kind of resources.
-//     ClusterBootstraps go before CAPI Clusters otherwise a new default ClusterBootstrap object is created for the cluster
-//   - CAPI Clusters come before ClusterResourceSets because failing to do so means the CAPI controller-manager will panic.
-//     Both Clusters and ClusterResourceSets need to come before ClusterResourceSetBinding in order to properly restore workload clusters.
-//     See https://github.com/kubernetes-sigs/cluster-api/issues/4105
->>>>>>> 491664e1
 var defaultRestorePriorities = restore.Priorities{
 	HighPriorities: []string{
 		"customresourcedefinitions",
