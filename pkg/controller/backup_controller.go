--- conflicted
+++ resolved
@@ -540,13 +540,8 @@
 	if len(errors) > 0 {
 		return nil, errors
 	}
-<<<<<<< HEAD
-	vsls := &velerov1api.VolumeSnapshotLocationList{}
-	err := b.kbClient.List(context.Background(), vsls, &kbclient.ListOptions{Namespace: backup.Namespace, LabelSelector: labels.Everything()})
-=======
 	volumeSnapshotLocations := &velerov1api.VolumeSnapshotLocationList{}
 	err := b.kbClient.List(context.Background(), volumeSnapshotLocations, &kbclient.ListOptions{Namespace: backup.Namespace, LabelSelector: labels.Everything()})
->>>>>>> 541425ba
 	if err != nil {
 		errors = append(errors, fmt.Sprintf("error listing volume snapshot locations: %v", err))
 		return nil, errors
@@ -554,13 +549,8 @@
 
 	// build a map of provider->list of all locations for the provider
 	allProviderLocations := make(map[string][]*velerov1api.VolumeSnapshotLocation)
-<<<<<<< HEAD
-	for i := range vsls.Items {
-		loc := vsls.Items[i]
-=======
 	for i := range volumeSnapshotLocations.Items {
 		loc := volumeSnapshotLocations.Items[i]
->>>>>>> 541425ba
 		allProviderLocations[loc.Spec.Provider] = append(allProviderLocations[loc.Spec.Provider], &loc)
 	}
 
